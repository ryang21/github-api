--- conflicted
+++ resolved
@@ -287,8 +287,6 @@
         assertTrue(r.isAllowRebaseMerge());
         assertFalse(r.isAllowSquashMerge());
     }
-<<<<<<< HEAD
-=======
 
     @Test
     public void testSetTopics() throws Exception {
@@ -321,5 +319,4 @@
         repo.setTopics(topics);
         assertTrue("Topics can be set to empty", repo.listTopics().isEmpty());
     }
->>>>>>> d3564a9a
 }