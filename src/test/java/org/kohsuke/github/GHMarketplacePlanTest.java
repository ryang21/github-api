package org.kohsuke.github;

import org.junit.Test;

import java.io.IOException;
import java.util.List;

import static org.kohsuke.github.GHDirection.DESC;
import static org.kohsuke.github.GHMarketplaceAccountType.ORGANIZATION;
import static org.kohsuke.github.GHMarketplaceListAccountBuilder.Sort.UPDATED;

/**
 * Tests for the GitHub MarketPlace Plan API methods
 *
 * @author Paulo Miguel Almeida
 */
public class GHMarketplacePlanTest extends AbstractGitHubWireMockTest {

    protected GitHubBuilder getGitHubBuilder() {
        return super.getGitHubBuilder()
                // ensure that only JWT will be used against the tests below
                .withPassword(null, null)
                .withJwtToken("bogus");
    }

    @Test
    public void listMarketplacePlans() throws IOException {
        List<GHMarketplacePlan> plans = gitHub.listMarketplacePlans().asList();
        assertEquals(3, plans.size());
        plans.forEach(this::testMarketplacePlan);
    }

    @Test
    public void listAccounts() throws IOException {
        List<GHMarketplacePlan> plans = gitHub.listMarketplacePlans().asList();
        assertEquals(3, plans.size());
<<<<<<< HEAD
        List<GHMarketplaceAccountPlan> marketplaceUsers = plans.get(0).listAccounts().retrieve().asList();
=======
        List<GHMarketplaceAccount> marketplaceUsers = plans.get(0).listAccounts().createRequest().asList();
>>>>>>> fa2e3aad
        assertEquals(2, marketplaceUsers.size());
        marketplaceUsers.forEach(this::testMarketplaceAccount);
    }

    @Test
    public void listAccountsWithDirection() throws IOException {
        List<GHMarketplacePlan> plans = gitHub.listMarketplacePlans().asList();
        assertEquals(3, plans.size());

        for (GHMarketplacePlan plan : plans) {
<<<<<<< HEAD
            List<GHMarketplaceAccountPlan> marketplaceUsers = plan.listAccounts().direction(DESC).retrieve().asList();
=======
            List<GHMarketplaceAccount> marketplaceUsers = plan.listAccounts().direction(DESC).createRequest().asList();
>>>>>>> fa2e3aad
            assertEquals(2, marketplaceUsers.size());
            marketplaceUsers.forEach(this::testMarketplaceAccount);
        }

    }

    @Test
    public void listAccountsWithSortAndDirection() throws IOException {
        List<GHMarketplacePlan> plans = gitHub.listMarketplacePlans().asList();
        assertEquals(3, plans.size());

        for (GHMarketplacePlan plan : plans) {
            List<GHMarketplaceAccountPlan> marketplaceUsers = plan.listAccounts()
                    .sort(UPDATED)
                    .direction(DESC)
                    .createRequest()
                    .asList();
            assertEquals(2, marketplaceUsers.size());
            marketplaceUsers.forEach(this::testMarketplaceAccount);
        }

    }

    private void testMarketplacePlan(GHMarketplacePlan plan) {
        // Non-nullable fields
        assertNotNull(plan.getUrl());
        assertNotNull(plan.getAccountsUrl());
        assertNotNull(plan.getName());
        assertNotNull(plan.getDescription());
        assertNotNull(plan.getPriceModel());
        assertNotNull(plan.getState());

        // primitive fields
        assertNotEquals(0L, plan.getId());
        assertNotEquals(0L, plan.getNumber());
        assertTrue(plan.getMonthlyPriceInCents() >= 0);

        // list
        assertEquals(2, plan.getBullets().size());
    }

    private void testMarketplaceAccount(GHMarketplaceAccountPlan account) {
        // Non-nullable fields
        assertNotNull(account.getLogin());
        assertNotNull(account.getUrl());
        assertNotNull(account.getType());
        assertNotNull(account.getMarketplacePurchase());
        testMarketplacePurchase(account.getMarketplacePurchase());

        // primitive fields
        assertNotEquals(0L, account.getId());

        /* logical combination tests */
        // Rationale: organization_billing_email is only set when account type is ORGANIZATION.
        if (account.getType() == ORGANIZATION)
            assertNotNull(account.getOrganizationBillingEmail());
        else
            assertNull(account.getOrganizationBillingEmail());

        // Rationale: marketplace_pending_change isn't always set... This is what GitHub says about it:
        // "When someone submits a plan change that won't be processed until the end of their billing cycle,
        // you will also see the upcoming pending change."
        if (account.getMarketplacePendingChange() != null)
            testMarketplacePendingChange(account.getMarketplacePendingChange());
    }

    private void testMarketplacePurchase(GHMarketplacePurchase marketplacePurchase) {
        // Non-nullable fields
        assertNotNull(marketplacePurchase.getBillingCycle());
        assertNotNull(marketplacePurchase.getNextBillingDate());
        assertNotNull(marketplacePurchase.getUpdatedAt());
        testMarketplacePlan(marketplacePurchase.getPlan());

        /* logical combination tests */
        // Rationale: if onFreeTrial is true, then we should see free_trial_ends_on property set to something
        // different than null
        if (marketplacePurchase.isOnFreeTrial())
            assertNotNull(marketplacePurchase.getFreeTrialEndsOn());
        else
            assertNull(marketplacePurchase.getFreeTrialEndsOn());

        // Rationale: if price model is PER_UNIT then unit_count can't be null
        if (marketplacePurchase.getPlan().getPriceModel() == GHMarketplacePriceModel.PER_UNIT)
            assertNotNull(marketplacePurchase.getUnitCount());
        else
            assertNull(marketplacePurchase.getUnitCount());

    }

    private void testMarketplacePendingChange(GHMarketplacePendingChange marketplacePendingChange) {
        // Non-nullable fields
        assertNotNull(marketplacePendingChange.getEffectiveDate());
        testMarketplacePlan(marketplacePendingChange.getPlan());

        // primitive fields
        assertNotEquals(0L, marketplacePendingChange.getId());

        /* logical combination tests */
        // Rationale: if price model is PER_UNIT then unit_count can't be null
        if (marketplacePendingChange.getPlan().getPriceModel() == GHMarketplacePriceModel.PER_UNIT)
            assertNotNull(marketplacePendingChange.getUnitCount());
        else
            assertNull(marketplacePendingChange.getUnitCount());

    }

}<|MERGE_RESOLUTION|>--- conflicted
+++ resolved
@@ -34,11 +34,7 @@
     public void listAccounts() throws IOException {
         List<GHMarketplacePlan> plans = gitHub.listMarketplacePlans().asList();
         assertEquals(3, plans.size());
-<<<<<<< HEAD
-        List<GHMarketplaceAccountPlan> marketplaceUsers = plans.get(0).listAccounts().retrieve().asList();
-=======
-        List<GHMarketplaceAccount> marketplaceUsers = plans.get(0).listAccounts().createRequest().asList();
->>>>>>> fa2e3aad
+        List<GHMarketplaceAccountPlan> marketplaceUsers = plans.get(0).listAccounts().createRequest().asList();
         assertEquals(2, marketplaceUsers.size());
         marketplaceUsers.forEach(this::testMarketplaceAccount);
     }
@@ -49,11 +45,7 @@
         assertEquals(3, plans.size());
 
         for (GHMarketplacePlan plan : plans) {
-<<<<<<< HEAD
-            List<GHMarketplaceAccountPlan> marketplaceUsers = plan.listAccounts().direction(DESC).retrieve().asList();
-=======
-            List<GHMarketplaceAccount> marketplaceUsers = plan.listAccounts().direction(DESC).createRequest().asList();
->>>>>>> fa2e3aad
+            List<GHMarketplaceAccountPlan> marketplaceUsers = plan.listAccounts().direction(DESC).createRequest().asList();
             assertEquals(2, marketplaceUsers.size());
             marketplaceUsers.forEach(this::testMarketplaceAccount);
         }
