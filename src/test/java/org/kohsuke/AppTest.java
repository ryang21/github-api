package org.kohsuke;

import java.io.IOException;
import java.net.URL;
import java.util.ArrayList;
import java.util.List;
import java.util.Map;
import java.util.Set;

import static org.junit.Assert.assertEquals;
import static org.junit.Assert.assertFalse;
import static org.junit.Assert.assertNotNull;
import static org.junit.Assert.assertSame;
import static org.junit.Assert.assertTrue;
import org.junit.Assume;
import org.junit.Before;
import org.junit.Test;
import org.kohsuke.github.GHBranch;
import org.kohsuke.github.GHCommit;
import org.kohsuke.github.GHCommit.File;
import org.kohsuke.github.GHCommitComment;
import org.kohsuke.github.GHCommitState;
import org.kohsuke.github.GHCommitStatus;
import org.kohsuke.github.GHEvent;
import org.kohsuke.github.GHEventInfo;
import org.kohsuke.github.GHEventPayload;
import org.kohsuke.github.GHHook;
import org.kohsuke.github.GHIssue;
import org.kohsuke.github.GHIssueComment;
import org.kohsuke.github.GHIssueState;
import org.kohsuke.github.GHKey;
import org.kohsuke.github.GHMilestone;
import org.kohsuke.github.GHMyself;
import org.kohsuke.github.GHOrganization;
import org.kohsuke.github.GHOrganization.Permission;
import org.kohsuke.github.GHPullRequest;
import org.kohsuke.github.GHRepository;
import org.kohsuke.github.GHTeam;
import org.kohsuke.github.GHUser;
import org.kohsuke.github.GitHub;
import org.kohsuke.github.PagedIterable;

<<<<<<< HEAD
=======
import java.io.IOException;
import java.net.URL;
import java.util.ArrayList;
import java.util.Date;
import java.util.Map;
import java.util.Set;
import java.util.List;

>>>>>>> 92677620
/**
 * Unit test for simple App.
 */
public class AppTest {

    private GitHub gitHub;

    @Before
    public void setUp() throws Exception {
        gitHub = GitHub.connect();
    }

    private String getTestRepositoryName() throws IOException {
        return getUser().getLogin() + "/github-api-test";
    }

    @Test
    public void testRepoCRUD() throws Exception {
        String targetName = "github-api-test-rename2";

        deleteRepository("github-api-test-rename");
        deleteRepository(targetName);
        GHRepository r = gitHub.createRepository("github-api-test-rename", "a test repository", "http://github-api.kohsuke.org/", true);
        r.enableIssueTracker(false);
        r.enableDownloads(false);
        r.enableWiki(false);
        r.renameTo(targetName);
        getUser().getRepository(targetName).delete();
    }

    private void deleteRepository(final String name) throws IOException {
        GHRepository repository = getUser().getRepository(name);
        if(repository != null) {
            repository.delete();
        }
    }

    @Test
    public void testCredentialValid() throws IOException {
        assertTrue(gitHub.isCredentialValid());
        GitHub connect = GitHub.connect("totally", "bogus");
        assertFalse(connect.isCredentialValid());
    }

    @Test
    public void testIssueWithNoComment() throws IOException {
        GHRepository repository = gitHub.getRepository("kohsuke/test");
        List<GHIssueComment> v = repository.getIssue(4).getComments();
        System.out.println(v);
        assertTrue(v.isEmpty());

        v = repository.getIssue(3).getComments();
        System.out.println(v);
        assertTrue(v.size() == 3);
    }

    @Test
    public void testCreateIssue() throws IOException {
        GHUser u = getUser();
        GHRepository repository = getTestRepository();
        GHMilestone milestone = repository.createMilestone(System.currentTimeMillis() + "", "Test Milestone");
        GHIssue o = repository.createIssue("testing")
                .body("this is body")
                .assignee(u)
                .label("bug")
                .label("question")
                .milestone(milestone)
                .create();
        assertNotNull(o);
        o.close();
    }

    @Test
    public void testGetIssues() throws Exception {
        List<GHIssue> closedIssues = gitHub.getUser("kohsuke").getRepository("github-api").getIssues(GHIssueState.CLOSED);
        // prior to using PagedIterable GHRepository.getIssues(GHIssueState) would only retrieve 30 issues
        assertTrue(closedIssues.size() > 30);
    }


    private GHRepository getTestRepository() throws IOException {
        GHRepository repository;
        try {
            repository = gitHub.getRepository(getTestRepositoryName());
        } catch (IOException e) {
            repository = gitHub.createRepository("github-api-test", "A test repository for testing" +
                    "the github-api project", "http://github-api.kohsuke.org/", true);
            try {
                Thread.sleep(2000);
            } catch (InterruptedException e1) {
                throw new RuntimeException(e.getMessage(), e);
            }
            repository.enableIssueTracker(true);
            repository.enableDownloads(true);
            repository.enableWiki(true);
        }
        return repository;
    }

    private GHUser getUser() {
        try {
            return gitHub.getMyself();
        } catch (IOException e) {
            throw new RuntimeException(e.getMessage(), e);
        }
    }

    @Test
    public void testListIssues() throws IOException {
        GHUser u = getUser();
        GHRepository repository = getTestRepository();

        GHMilestone milestone = repository.createMilestone(System.currentTimeMillis() + "", "Test Milestone");
        milestone.close();
        GHIssue unhomed = null;
        GHIssue homed = null;
        try {
            unhomed = repository.createIssue("testing").body("this is body")
                    .assignee(u)
                    .label("bug")
                    .label("question")
                    .create();
            assertEquals(unhomed.getNumber(), repository.getIssues(GHIssueState.OPEN, null).get(0).getNumber());
            homed = repository.createIssue("testing").body("this is body")
                    .assignee(u)
                    .label("bug")
                    .label("question")
                    .milestone(milestone)
                    .create();
            assertEquals(homed.getNumber(), repository.getIssues(GHIssueState.OPEN, milestone).get(0).getNumber());
        } finally {
            if (unhomed != null) {
                unhomed.close();
            }
            if (homed != null) {
                homed.close();
            }
        }
    }

    @Test
    public void testRateLimit() throws IOException {
        System.out.println(gitHub.getRateLimit());
    }

    @Test
    public void testMyOrganizations() throws IOException {
        Map<String, GHOrganization> org = gitHub.getMyOrganizations();
        assertFalse(org.keySet().contains(null));
        System.out.println(org);
    }

    @Test
    public void testFetchPullRequest() throws Exception {
        GHRepository r = gitHub.getOrganization("jenkinsci").getRepository("jenkins");
        assertEquals("master",r.getMasterBranch());
        r.getPullRequest(1);
        r.getPullRequests(GHIssueState.OPEN);
    }

    @Test
    public void testFetchPullRequestAsList() throws Exception {
        GHRepository r = gitHub.getRepository("kohsuke/github-api");
        assertEquals("master", r.getMasterBranch());
        PagedIterable<GHPullRequest> i = r.listPullRequests(GHIssueState.CLOSED);
        List<GHPullRequest> prs = i.asList();
        assertNotNull(prs);
        assertTrue(prs.size() > 0);
    }

    @Test
    public void testRepoPermissions() throws Exception {
        kohsuke();
        GHRepository r = gitHub.getOrganization("jenkinsci").getRepository("jenkins");
        assertTrue(r.hasPullAccess());

        r = gitHub.getOrganization("github").getRepository("hub");
        assertFalse(r.hasAdminAccess());
    }
    
    @Test
    public void testGetMyself() throws Exception {
        GHMyself me = gitHub.getMyself();
        assertNotNull(me);
        assertNotNull(gitHub.getUser("kohsuke2"));
        PagedIterable<GHRepository> ghRepositories = me.listRepositories();
        assertTrue(ghRepositories.iterator().hasNext());
    }

    @Test
    public void testPublicKeys() throws Exception {
        List<GHKey> keys = gitHub.getMyself().getPublicKeys();
        assertFalse(keys.isEmpty());
    }

    @Test
    public void testOrgFork() throws Exception {
        kohsuke();
        getUser().getRepository("rubywm").forkTo(gitHub.getOrganization("jenkinsci"));
    }

    @Test
    public void testGetTeamsForRepo() throws Exception {
        kohsuke();
        assertEquals(1,gitHub.getOrganization("stapler").getRepository("stapler").getTeams().size());
    }

    @Test
    public void testMembership() throws Exception {
        Set<String> members = gitHub.getOrganization("jenkinsci").getRepository("violations-plugin").getCollaboratorNames();
        System.out.println(members.contains("kohsuke"));
    }
<<<<<<< HEAD
    
    @Test
=======

>>>>>>> 92677620
    public void testMemberOrgs() throws Exception {
        Set<GHOrganization> o = gitHub.getUser("kohsuke").getOrganizations();
        System.out.println(o);
    }

    @Test
    public void testOrgTeams() throws Exception {
        kohsuke();
        int sz=0;
        for (GHTeam t : gitHub.getOrganization("jenkinsci").listTeams()) {
            assertNotNull(t.getName());
            sz++;
        }
        assertTrue(sz>1000);
    }

    public void testOrgTeamByName() throws Exception {
        kohsuke();
        GHTeam e = gitHub.getOrganization("jenkinsci").getTeamByName("Everyone");
        assertNotNull(e);
    }

    @Test
    public void testCommit() throws Exception {
        GHCommit commit = gitHub.getUser("jenkinsci").getRepository("jenkins").getCommit("08c1c9970af4d609ae754fbe803e06186e3206f7");
        System.out.println(commit);
        assertEquals(1, commit.getParents().size());
        assertEquals(1,commit.getFiles().size());

        File f = commit.getFiles().get(0);
        assertEquals(48,f.getLinesChanged());
        assertEquals("modified",f.getStatus());
        assertEquals("changelog.html", f.getFileName());
    }

    @Test
    public void testListCommits() throws Exception {
        List<String> sha1 = new ArrayList<String>();
        for (GHCommit c : gitHub.getUser("kohsuke").getRepository("empty-commit").listCommits()) {
            System.out.println(c.getSHA1());
            sha1.add(c.getSHA1());
        }
        assertEquals("fdfad6be4db6f96faea1f153fb447b479a7a9cb7", sha1.get(0));
        assertEquals(1, sha1.size());
    }

    public void testQueryCommits() throws Exception {
        List<String> sha1 = new ArrayList<String>();
        for (GHCommit c : gitHub.getUser("jenkinsci").getRepository("jenkins").queryCommits()
                .since(new Date(1199174400000L)).until(1201852800000L).path("pom.xml").list()) {
            System.out.println(c.getSHA1());
            sha1.add(c.getSHA1());
        }
        assertEquals("1cccddb22e305397151b2b7b87b4b47d74ca337b",sha1.get(0));
        assertEquals(29,sha1.size());
    }

    @Test
    public void testBranches() throws Exception {
        Map<String,GHBranch> b =
                gitHub.getUser("jenkinsci").getRepository("jenkins").getBranches();
        System.out.println(b);
    }

    @Test
    public void testCommitComment() throws Exception {
        GHRepository r = gitHub.getUser("jenkinsci").getRepository("jenkins");
        PagedIterable<GHCommitComment> comments = r.listCommitComments();
        List<GHCommitComment> batch = comments.iterator().nextPage();
        for (GHCommitComment comment : batch) {
            System.out.println(comment.getBody());
            assertSame(comment.getOwner(), r);
        }
    }

    @Test
    public void testCreateCommitComment() throws Exception {
        GHCommit commit = gitHub.getUser("kohsuke").getRepository("sandbox-ant").getCommit("8ae38db0ea5837313ab5f39d43a6f73de3bd9000");
        GHCommitComment c = commit.createComment("[testing](http://kohsuse.org/)");
        System.out.println(c);
        c.update("updated text");
        System.out.println(c);
        c.delete();
    }

    @Test
    public void tryHook() throws Exception {
        kohsuke();
        GHRepository r = gitHub.getMyself().getRepository("test2");
        GHHook hook = r.createWebHook(new URL("http://www.google.com/"));
        System.out.println(hook);

        for (GHHook h : r.getHooks())
            h.delete();
    }
    
    @Test
    public void testEventApi() throws Exception {
        for (GHEventInfo ev : gitHub.getEvents()) {
            System.out.println(ev);
            if (ev.getType()==GHEvent.PULL_REQUEST) {
                GHEventPayload.PullRequest pr = ev.getPayload(GHEventPayload.PullRequest.class);
                System.out.println(pr.getNumber());
                System.out.println(pr.getPullRequest());
            }
        }
    }

    @Test
    public void testApp() throws IOException {
        System.out.println(gitHub.getMyself().getEmails());

//        GHRepository r = gitHub.getOrganization("jenkinsci").createRepository("kktest4", "Kohsuke's test", "http://kohsuke.org/", "Everyone", true);
//        r.fork();

//        tryDisablingIssueTrackers(gitHub);

//        tryDisablingWiki(gitHub);

//        GHPullRequest i = gitHub.getOrganization("jenkinsci").getRepository("sandbox").getPullRequest(1);
//        for (GHIssueComment c : i.getComments())
//            System.out.println(c);
//        System.out.println(i);

//        gitHub.getMyself().getRepository("perforce-plugin").setEmailServiceHook("kk@kohsuke.org");

//        tryRenaming(gitHub);
//        tryOrgFork(gitHub);

//        testOrganization(gitHub);
//        testPostCommitHook(gitHub);

//        tryTeamCreation(gitHub);

//        t.add(gitHub.getMyself());
//        System.out.println(t.getMembers());
//        t.remove(gitHub.getMyself());
//        System.out.println(t.getMembers());

//        GHRepository r = gitHub.getOrganization("HudsonLabs").createRepository("auto-test", "some description", "http://kohsuke.org/", "Plugin Developers", true);

//        r.
//        GitHub hub = GitHub.connectAnonymously();
////        hub.createRepository("test","test repository",null,true);
////        hub.getUser("kohsuke").getRepository("test").delete();
//
//        System.out.println(hub.getUser("kohsuke").getRepository("hudson").getCollaborators());
    }

    private void tryDisablingIssueTrackers(GitHub gitHub) throws IOException {
        for (GHRepository r : gitHub.getOrganization("jenkinsci").getRepositories().values()) {
            if (r.hasIssues()) {
                if (r.getOpenIssueCount()==0) {
                    System.out.println("DISABLED  "+r.getName());
                    r.enableIssueTracker(false);
                } else {
                    System.out.println("UNTOUCHED "+r.getName());
                }
            }
        }
    }

    private void tryDisablingWiki(GitHub gitHub) throws IOException {
        for (GHRepository r : gitHub.getOrganization("jenkinsci").getRepositories().values()) {
            if (r.hasWiki()) {
                System.out.println("DISABLED  "+r.getName());
                r.enableWiki(false);
            }
        }
    }

    private void tryUpdatingIssueTracker(GitHub gitHub) throws IOException {
        GHRepository r = gitHub.getOrganization("jenkinsci").getRepository("lib-task-reactor");
        System.out.println(r.hasIssues());
        System.out.println(r.getOpenIssueCount());
        r.enableIssueTracker(false);
    }

    private void tryRenaming(GitHub gitHub) throws IOException {
        gitHub.getUser("kohsuke").getRepository("test").renameTo("test2");
    }

    private void tryTeamCreation(GitHub gitHub) throws IOException {
        GHOrganization o = gitHub.getOrganization("HudsonLabs");
        GHTeam t = o.createTeam("auto team", Permission.PUSH);
        t.add(o.getRepository("auto-test"));
    }

    private void testPostCommitHook(GitHub gitHub) throws IOException {
        GHRepository r = gitHub.getMyself().getRepository("foo");
        Set<URL> hooks = r.getPostCommitHooks();
        hooks.add(new URL("http://kohsuke.org/test"));
        System.out.println(hooks);
        hooks.remove(new URL("http://kohsuke.org/test"));
        System.out.println(hooks);
    }

    @Test
    public void testOrgRepositories() throws IOException {
        kohsuke();
        GHOrganization j = gitHub.getOrganization("jenkinsci");
        long start = System.currentTimeMillis();
        Map<String, GHRepository> repos = j.getRepositories();
        long end = System.currentTimeMillis();
        System.out.printf("%d repositories in %dms\n",repos.size(),end-start);
    }
    
    @Test
    public void testOrganization() throws IOException {
        kohsuke();
        GHOrganization j = gitHub.getOrganization("jenkinsci");
        GHTeam t = j.getTeams().get("Core Developers");

        assertNotNull(j.getRepository("jenkins"));

//        t.add(labs.getRepository("xyz"));
    }

    @Test
    public void testCommitStatus() throws Exception {
        GHRepository r = gitHub.getRepository("kohsuke/github-api");

        GHCommitStatus state;

//        state = r.createCommitStatus("ecbfdd7315ef2cf04b2be7f11a072ce0bd00c396", GHCommitState.FAILURE, "http://kohsuke.org/", "testing!");

        List<GHCommitStatus> lst = r.listCommitStatuses("ecbfdd7315ef2cf04b2be7f11a072ce0bd00c396").asList();
        state = lst.get(0);
        System.out.println(state);
<<<<<<< HEAD
        assertEquals("testing!",state.getDescription());
        assertEquals("http://kohsuke.org/",state.getTargetUrl());
=======
        assertEquals("oops!",state.getDescription());
        assertEquals("http://jenkins-ci.org/", state.getTargetUrl());
>>>>>>> 92677620
    }
    
    @Test
    public void testCommitShortInfo() throws Exception {
        GHRepository r = gitHub.getRepository("kohsuke/github-api");
        GHCommit commit = r.getCommit("86a2e245aa6d71d54923655066049d9e21a15f23");
        assertEquals(commit.getCommitShortInfo().getAuthor().getName(), "Kohsuke Kawaguchi");
        assertEquals(commit.getCommitShortInfo().getMessage(), "doc");
    }

    @Test
    public void testPullRequestPopulate() throws Exception {
        GHRepository r = gitHub.getUser("kohsuke").getRepository("github-api");
        GHPullRequest p = r.getPullRequest(17);
        GHUser u = p.getUser();
        assertNotNull(u.getName());
    }

    @Test
    public void testCheckMembership() throws Exception {
        kohsuke();
        GHOrganization j = gitHub.getOrganization("jenkinsci");
        GHUser kohsuke = gitHub.getUser("kohsuke");
        GHUser b = gitHub.getUser("b");

        assertTrue(j.hasMember(kohsuke));
        assertFalse(j.hasMember(b));

        assertTrue(j.hasPublicMember(kohsuke));
        assertFalse(j.hasPublicMember(b));
    }

    private void kohsuke() {
        Assume.assumeTrue(getUser().getLogin().equals("kohsuke"));
    }
}<|MERGE_RESOLUTION|>--- conflicted
+++ resolved
@@ -40,8 +40,6 @@
 import org.kohsuke.github.GitHub;
 import org.kohsuke.github.PagedIterable;
 
-<<<<<<< HEAD
-=======
 import java.io.IOException;
 import java.net.URL;
 import java.util.ArrayList;
@@ -50,7 +48,6 @@
 import java.util.Set;
 import java.util.List;
 
->>>>>>> 92677620
 /**
  * Unit test for simple App.
  */
@@ -263,12 +260,8 @@
         Set<String> members = gitHub.getOrganization("jenkinsci").getRepository("violations-plugin").getCollaboratorNames();
         System.out.println(members.contains("kohsuke"));
     }
-<<<<<<< HEAD
-    
-    @Test
-=======
-
->>>>>>> 92677620
+
+    @Test
     public void testMemberOrgs() throws Exception {
         Set<GHOrganization> o = gitHub.getUser("kohsuke").getOrganizations();
         System.out.println(o);
@@ -498,13 +491,8 @@
         List<GHCommitStatus> lst = r.listCommitStatuses("ecbfdd7315ef2cf04b2be7f11a072ce0bd00c396").asList();
         state = lst.get(0);
         System.out.println(state);
-<<<<<<< HEAD
         assertEquals("testing!",state.getDescription());
         assertEquals("http://kohsuke.org/",state.getTargetUrl());
-=======
-        assertEquals("oops!",state.getDescription());
-        assertEquals("http://jenkins-ci.org/", state.getTargetUrl());
->>>>>>> 92677620
     }
     
     @Test
