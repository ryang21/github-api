--- conflicted
+++ resolved
@@ -63,18 +63,10 @@
      * @throws IOException
      *             on error
      */
-<<<<<<< HEAD
-    public PagedIterable<GHMarketplaceAccountPlan> retrieve() throws IOException {
-        return builder.method("GET")
-                .asPagedIterable(String.format("/marketplace_listing/plans/%d/accounts", this.planId),
+    public PagedIterable<GHMarketplaceAccountPlan> createRequest() throws IOException {
+        return builder.asPagedIterable(String.format("/marketplace_listing/plans/%d/accounts", this.planId),
                         GHMarketplaceAccountPlan[].class,
                         item -> item.wrapUp(root));
-=======
-    public PagedIterable<GHMarketplaceAccount> createRequest() throws IOException {
-        return builder.asPagedIterable(String.format("/marketplace_listing/plans/%d/accounts", this.planId),
-                GHMarketplaceAccount[].class,
-                item -> item.wrapUp(root));
->>>>>>> fa2e3aad
     }
 
 }