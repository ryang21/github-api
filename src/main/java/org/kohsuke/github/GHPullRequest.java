--- conflicted
+++ resolved
@@ -200,15 +200,10 @@
      * Depending on the original API call where this object is created, it may not contain everything.
      */
     private void populate() throws IOException {
-<<<<<<< HEAD
-        if (mergeable_state != null)    return; // already populated by id
-
-=======
-        if (merged_by!=null)    return; // already populated
+        if (mergeable_state!=null)    return; // already populated
         if (root.isOffline()) {
             return; // cannot populate, will have to live with what we have
         }
->>>>>>> f2fe8eaf
         root.retrieve().to(url, this).wrapUp(owner);
     }
 
