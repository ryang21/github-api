--- conflicted
+++ resolved
@@ -309,11 +309,7 @@
 
 
     private HttpURLConnection setupConnection(URL url) throws IOException {
-<<<<<<< HEAD
         HttpURLConnection uc = root.getConnector().connect(url);
-=======
-        HttpURLConnection uc = (HttpURLConnection) url.openConnection();
->>>>>>> 92677620
 
         // if the authentication is needed but no credential is given, try it anyway (so that some calls
         // that do work with anonymous access in the reduced form should still work.)
