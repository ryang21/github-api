--- conflicted
+++ resolved
@@ -266,7 +266,7 @@
 
     /**
      * Is this an anonymous connection
-     * 
+     *
      * @return {@code true} if operations that require authentication will fail.
      */
     public boolean isAnonymous() {
@@ -275,7 +275,7 @@
 
     /**
      * Is this an always offline "connection".
-     * 
+     *
      * @return {@code true} if this is an always offline "connection".
      */
     public boolean isOffline() {
@@ -764,7 +764,7 @@
 
     /**
      * Returns a list of all authorizations.
-     * 
+     *
      * @see <a href="https://developer.github.com/v3/oauth_authorizations/#list-your-authorizations">List your
      *      authorizations</a>
      */
@@ -802,7 +802,6 @@
         }
     }
 
-<<<<<<< HEAD
     /**
      * Provides a list of GitHub's IP addresses.
      *
@@ -816,13 +815,9 @@
         return retrieve().to("/meta", GHMeta.class);
     }
 
-    /*package*/ GHUser intern(GHUser user) throws IOException {
-        if (user==null) return user;
-=======
     GHUser intern(GHUser user) throws IOException {
         if (user == null)
             return user;
->>>>>>> e41a341c
 
         // if we already have this user in our map, use it
         GHUser u = users.get(user.getLogin());
@@ -884,7 +879,7 @@
      * Checks if a GitHub Enterprise server is configured in private mode.
      *
      * In private mode response looks like:
-     * 
+     *
      * <pre>
      *  $ curl -i https://github.mycompany.com/api/v3/
      *     HTTP/1.1 401 Unauthorized
@@ -973,7 +968,7 @@
 
     /**
      * This provides a dump of every public repository, in the order that they were created.
-     * 
+     *
      * @see <a href="https://developer.github.com/v3/repos/#list-all-public-repositories">documentation</a>
      */
     public PagedIterable<GHRepository> listAllPublicRepositories() {
