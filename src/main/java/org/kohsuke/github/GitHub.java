--- conflicted
+++ resolved
@@ -483,52 +483,22 @@
      * @return a list of popular open source licenses
      */
     public PagedIterable<GHLicense> listLicenses() throws IOException {
-<<<<<<< HEAD
-        return new PagedIterable<GHLicense>() {
-            @Override
-            public PagedIterator<GHLicense> _iterator(int pageSize) {
-                return new PagedIterator<GHLicense>(retrieve().asIterator("/licenses", GHLicense[].class, pageSize)) {
-                    @Override
-                    protected void wrapUp(GHLicense[] page) {
-                        for (GHLicense c : page)
-                            c.wrap(GitHub.this);
-                    }
-                };
-            }
-        };
-=======
         return retrieve()
             .asPagedIterable(
                 "/licenses",
                 GHLicense[].class,
                 item -> item.wrap(GitHub.this) );
->>>>>>> 72d4b9bf
     }
 
     /**
      * Returns a list of all users.
      */
     public PagedIterable<GHUser> listUsers() throws IOException {
-<<<<<<< HEAD
-        return new PagedIterable<GHUser>() {
-            @Override
-            public PagedIterator<GHUser> _iterator(int pageSize) {
-                return new PagedIterator<GHUser>(retrieve().asIterator("/users", GHUser[].class, pageSize)) {
-                    @Override
-                    protected void wrapUp(GHUser[] page) {
-                        for (GHUser u : page)
-                            u.wrapUp(GitHub.this);
-                    }
-                };
-            }
-        };
-=======
         return retrieve()
             .asPagedIterable(
                 "/users",
                 GHUser[].class,
                 item -> item.wrapUp(GitHub.this) );
->>>>>>> 72d4b9bf
     }
 
     /**
@@ -937,26 +907,11 @@
      * @see <a href="https://developer.github.com/v3/repos/#list-all-public-repositories">documentation</a>
      */
     public PagedIterable<GHRepository> listAllPublicRepositories(final String since) {
-<<<<<<< HEAD
-        return new PagedIterable<GHRepository>() {
-            @Override
-            public PagedIterator<GHRepository> _iterator(int pageSize) {
-                return new PagedIterator<GHRepository>(retrieve().with("since",since).asIterator("/repositories", GHRepository[].class, pageSize)) {
-                    @Override
-                    protected void wrapUp(GHRepository[] page) {
-                        for (GHRepository c : page)
-                            c.wrap(GitHub.this);
-                    }
-                };
-            }
-        };
-=======
         return retrieve().with("since",since)
             .asPagedIterable(
                 "/repositories",
                 GHRepository[].class,
                 item -> item.wrap(GitHub.this) );
->>>>>>> 72d4b9bf
     }
 
     /**
