package org.kohsuke.github;

import java.net.URL;

/**
 * Base class for Github Marketplace Account.
 *
 * @author Paulo Miguel Almeida
<<<<<<< HEAD
 * @see GitHub#getMyMarketplacePurchases()
 * @see GHMarketplaceListAccountBuilder#retrieve()
=======
 * @see GHMarketplaceListAccountBuilder#createRequest()
>>>>>>> fa2e3aad
 */
public class GHMarketplaceAccount {

    protected GitHub root;
    private String url;
    private long id;
    private String login;
    private String email;
    private String organizationBillingEmail;
    private GHMarketplaceAccountType type;
<<<<<<< HEAD
=======
    private GHMarketplacePendingChange marketplacePendingChange;
    private GHMarketplacePurchase marketplacePurchase;
>>>>>>> fa2e3aad

    /**
     * Wrap up gh marketplace account.
     *
     * @param root
     *            the root
     * @return an instance of the GHMarketplaceAccount class
     */
    GHMarketplaceAccount wrapUp(GitHub root) {
        this.root = root;
        return this;
    }

    /**
     * Gets url.
     *
     * @return the url
     */
    public URL getUrl() {
        return GitHub.parseURL(url);
    }

    /**
     * Gets id.
     *
     * @return the id
     */
    public long getId() {
        return id;
    }

    /**
     * Gets login.
     *
     * @return the login
     */
    public String getLogin() {
        return login;
    }

    /**
     * Gets email.
     *
     * @return the email
     */
    public String getEmail() {
        return email;
    }

    /**
     * Gets organization billing email.
     *
     * @return the organization billing email
     */
    public String getOrganizationBillingEmail() {
        return organizationBillingEmail;
    }

    /**
     * Gets type.
     *
     * @return the type
     */
    public GHMarketplaceAccountType getType() {
        return type;
    }

}<|MERGE_RESOLUTION|>--- conflicted
+++ resolved
@@ -6,12 +6,8 @@
  * Base class for Github Marketplace Account.
  *
  * @author Paulo Miguel Almeida
-<<<<<<< HEAD
  * @see GitHub#getMyMarketplacePurchases()
- * @see GHMarketplaceListAccountBuilder#retrieve()
-=======
  * @see GHMarketplaceListAccountBuilder#createRequest()
->>>>>>> fa2e3aad
  */
 public class GHMarketplaceAccount {
 
@@ -22,11 +18,6 @@
     private String email;
     private String organizationBillingEmail;
     private GHMarketplaceAccountType type;
-<<<<<<< HEAD
-=======
-    private GHMarketplacePendingChange marketplacePendingChange;
-    private GHMarketplacePurchase marketplacePurchase;
->>>>>>> fa2e3aad
 
     /**
      * Wrap up gh marketplace account.
