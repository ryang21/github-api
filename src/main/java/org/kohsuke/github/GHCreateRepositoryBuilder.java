--- conflicted
+++ resolved
@@ -90,15 +90,9 @@
      */
     @Preview(BAPTISTE)
     @Deprecated
-<<<<<<< HEAD
     public GHCreateRepositoryBuilder templateRepository(boolean enabled) throws IOException {
-        requester.withPreview(BAPTISE);
+        requester.withPreview(BAPTISTE);
         with("is_template", enabled);
-=======
-    public GHCreateRepositoryBuilder templateRepository(boolean enabled) {
-        this.builder.withPreview(BAPTISTE);
-        this.builder.with("is_template", enabled);
->>>>>>> e3e495bf
         return this;
     }
 
@@ -129,12 +123,7 @@
     @Preview(BAPTISTE)
     @Deprecated
     public GHCreateRepositoryBuilder fromTemplateRepository(String templateOwner, String templateRepo) {
-<<<<<<< HEAD
-        requester.withPreview(BAPTISE).withUrlPath("/repos/" + templateOwner + "/" + templateRepo + "/generate");
-=======
-        this.builder.withPreview(BAPTISTE);
-        this.apiUrlTail = "/repos/" + templateOwner + "/" + templateRepo + "/generate";
->>>>>>> e3e495bf
+        requester.withPreview(BAPTISTE).withUrlPath("/repos/" + templateOwner + "/" + templateRepo + "/generate");
         return this;
     }
 
